/**
 * Licensed to the Apache Software Foundation (ASF) under one
 * or more contributor license agreements.  See the NOTICE file
 * distributed with this work for additional information
 * regarding copyright ownership.  The ASF licenses this file
 * to you under the Apache License, Version 2.0 (the
 * "License"); you may not use this file except in compliance
 * with the License.  You may obtain a copy of the License at
 *
 *      http://www.apache.org/licenses/LICENSE-2.0
 *
 * Unless required by applicable law or agreed to in writing, software
 * distributed under the License is distributed on an "AS IS" BASIS,
 * WITHOUT WARRANTIES OR CONDITIONS OF ANY KIND, either express or implied.
 * See the License for the specific language governing permissions and
 * limitations under the License.
 */
package org.apache.oozie.executor.jpa;

import java.sql.Timestamp;
import java.util.ArrayList;
import java.util.List;

import javax.persistence.EntityManager;
import javax.persistence.Query;

import org.apache.oozie.CoordinatorActionBean;
import org.apache.oozie.ErrorCode;
import org.apache.oozie.client.CoordinatorAction;
import org.apache.oozie.util.DateUtils;
import org.apache.oozie.util.ParamChecker;

/**
 * Load the Coordinator actions which are not completed for a given Coordinator job
 */
public class CoordJobGetActionsNotCompletedJPAExecutor implements JPAExecutor<List<CoordinatorActionBean>> {

    private String coordJobId = null;

    public CoordJobGetActionsNotCompletedJPAExecutor(String coordJobId) {
        ParamChecker.notNull(coordJobId, "coordJobId");
        this.coordJobId = coordJobId;
    }

    @Override
    public String getName() {
        return "CoordJobGetActionsNotCompletedJPAExecutor";
    }

    @Override
    @SuppressWarnings("unchecked")
    public List<CoordinatorActionBean> execute(EntityManager em) throws JPAExecutorException {
        try {
            List<CoordinatorActionBean> actionBeansList = new ArrayList<CoordinatorActionBean>();
            Query q = em.createNamedQuery("GET_COORD_ACTIONS_NOT_COMPLETED");
            q.setParameter("jobId", coordJobId);
            List<Object[]> objectArrList = q.getResultList();

            for (Object[] arr : objectArrList) {
                CoordinatorActionBean caa = getBeanForCoordinatorActionFromArray(arr);
                actionBeansList.add(caa);
            }
            return actionBeansList;
        }
        catch (Exception e) {
            throw new JPAExecutorException(ErrorCode.E0603, e.getMessage(), e);
        }
    }

    /*
     * A Coordinator action bean is constructed from an array of objects.
     * ActionId, status, pending and externalId of the Coordinator action are
     * updated. If values of id, status and externalId fetched from db are
     * null, they will be automatically initialized to default values of null as
     * they are Strings. If value of pending fetched from db is null, it will be
     * initialized with default value of 0 as it is a int.
     */
    private CoordinatorActionBean getBeanForCoordinatorActionFromArray(Object[] arr) {
        CoordinatorActionBean bean = new CoordinatorActionBean();
        if (arr[0] != null) {
            bean.setId((String) arr[0]);
        }
        if (arr[1] != null) {
            bean.setStatus(CoordinatorAction.Status.valueOf((String) arr[1]));
        }
        if (arr[2] != null) {
            bean.setPending((Integer) arr[2]);
        }
        else{
            bean.setPending(0);
        }
        if (arr[3] != null) {
            bean.setExternalId((String) arr[3]);
        }
        if (arr[4] != null) {
            bean.setPushMissingDependencies((String) arr[4]);
        }
<<<<<<< HEAD
=======
        if (arr[5] != null){
            bean.setNominalTime(DateUtils.toDate((Timestamp) arr[5]));
        }
        if (arr[6] != null){
            bean.setCreatedTime(DateUtils.toDate((Timestamp) arr[6]));
        }
>>>>>>> c052d22d
        return bean;
    }

}<|MERGE_RESOLUTION|>--- conflicted
+++ resolved
@@ -95,15 +95,12 @@
         if (arr[4] != null) {
             bean.setPushMissingDependencies((String) arr[4]);
         }
-<<<<<<< HEAD
-=======
         if (arr[5] != null){
             bean.setNominalTime(DateUtils.toDate((Timestamp) arr[5]));
         }
         if (arr[6] != null){
             bean.setCreatedTime(DateUtils.toDate((Timestamp) arr[6]));
         }
->>>>>>> c052d22d
         return bean;
     }
 
