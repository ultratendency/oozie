--- conflicted
+++ resolved
@@ -121,22 +121,7 @@
         return conf;
     }
 
-<<<<<<< HEAD
-    @Override
-    protected boolean getCaptureOutput(WorkflowAction action) throws JDOMException {
-        return true;
-    }
-
-    @Override
-    protected void getActionData(FileSystem actionFs, WorkflowAction action, Context context)
-            throws HadoopAccessorException, JDOMException, IOException, URISyntaxException {
-        super.getActionData(actionFs, action, context);
-        readExternalChildIDs(action, context);
-    }
-
-=======
->>>>>>> 3eca3c2b
-    /**
+     /**
      * Return the sharelib name for the action.
      *
      * @return returns <code>hive2</code>.
