--- conflicted
+++ resolved
@@ -47,11 +47,7 @@
 import org.apache.hadoop.fs.FileSystem;
 import org.apache.hadoop.fs.Path;
 import org.apache.hadoop.fs.permission.AccessControlException;
-<<<<<<< HEAD
 import org.apache.hadoop.io.DataOutputBuffer;
-=======
-import org.apache.oozie.hadoop.utils.HadoopShims;
->>>>>>> 3eca3c2b
 import org.apache.hadoop.io.Text;
 import org.apache.hadoop.mapred.JobClient;
 import org.apache.hadoop.mapred.JobConf;
@@ -172,14 +168,9 @@
     public static List<Class<?>> getCommonLauncherClasses() {
         List<Class<?>> classes = new ArrayList<Class<?>>();
         classes.add(OozieLauncherInputFormat.class);
-<<<<<<< HEAD
         classes.add(LauncherMain.class);
-=======
         classes.add(OozieLauncherOutputFormat.class);
         classes.add(OozieLauncherOutputCommitter.class);
-        classes.add(LauncherMainHadoopUtils.class);
-        classes.add(HadoopShims.class);
->>>>>>> 3eca3c2b
         classes.addAll(Services.get().get(URIHandlerService.class).getClassesForLauncher());
         classes.add(LauncherAM.class);
         classes.add(LauncherAMCallbackNotifier.class);
@@ -943,29 +934,9 @@
         }
     }
 
-<<<<<<< HEAD
     protected void injectCallback(Context context, Configuration conf) {
         String callback = context.getCallbackUrl(LauncherAMCallbackNotifier.OOZIE_LAUNCHER_CALLBACK_JOBSTATUS_TOKEN);
         conf.set(LauncherAMCallbackNotifier.OOZIE_LAUNCHER_CALLBACK_URL, callback);
-=======
-    private boolean checkPropertiesToDisableUber(Configuration launcherConf) {
-        boolean disable = false;
-        if (launcherConf.getBoolean(HADOOP_JOB_CLASSLOADER, false)) {
-            disable = true;
-        }
-        else if (launcherConf.getBoolean(HADOOP_USER_CLASSPATH_FIRST, false)) {
-            disable = true;
-        }
-        return disable;
-    }
-
-    protected void injectCallback(Context context, Configuration conf) {
-        String callback = context.getCallbackUrl("$jobStatus");
-        if (conf.get("job.end.notification.url") != null) {
-            LOG.warn("Overriding the action job end notification URI");
-        }
-        conf.set("job.end.notification.url", callback);
->>>>>>> 3eca3c2b
     }
 
     void injectActionCallback(Context context, Configuration actionConf) {
@@ -1511,7 +1482,6 @@
                                         " action data.  Failing this action!", action.getExternalId(), action.getId());
                     }
                 }
-<<<<<<< HEAD
 
                 String externalID = actionData.get(LauncherAM.ACTION_DATA_NEW_ID);  // MapReduce was launched
                 if (externalID != null) {
@@ -1524,25 +1494,7 @@
                 if (externalIDs != null) {
                     context.setExternalChildIDs(externalIDs);
                     LOG.info(XLog.STD, "External Child IDs  : [{0}]", externalIDs);
-=======
-                else {
-                    String externalIDs = actionData.get(LauncherMapper.ACTION_DATA_EXTERNAL_CHILD_IDS);
-                    if (externalIDs != null) {
-                        context.setExternalChildIDs(externalIDs);
-                        LOG.info(XLog.STD, "Hadoop Jobs launched : [{0}]", externalIDs);
-                    }
-                    else if (LauncherMapperHelper.hasOutputData(actionData)) {
-                        // Load stored Hadoop jobs ids and promote them as external child ids
-                        // This is for jobs launched with older release during upgrade to Oozie 4.3
-                        Properties props = PropertiesUtils.stringToProperties(actionData
-                                .get(LauncherMapper.ACTION_DATA_OUTPUT_PROPS));
-                        if (props.get(LauncherMain.HADOOP_JOBS) != null) {
-                            externalIDs = (String) props.get(LauncherMain.HADOOP_JOBS);
-                            context.setExternalChildIDs(externalIDs);
-                            LOG.info(XLog.STD, "Hadoop Jobs launched : [{0}]", externalIDs);
-                        }
-                    }
->>>>>>> 3eca3c2b
+
                 }
 
                 LOG.info(XLog.STD, "action completed, external ID [{0}]", action.getExternalId());
@@ -1634,25 +1586,8 @@
         try {
             Element actionXml = XmlUtils.parseXml(action.getConf());
             JobConf jobConf = createBaseHadoopConf(context, actionXml);
-<<<<<<< HEAD
             yarnClient = createYarnClient(context, jobConf);
             yarnClient.killApplication(ConverterUtils.toApplicationId(action.getExternalId()));
-=======
-            WorkflowJob wfJob = context.getWorkflow();
-            Configuration conf = null;
-            if ( wfJob.getConf() != null ) {
-                conf = new XConfiguration(new StringReader(wfJob.getConf()));
-            }
-            String launcherTag = LauncherMapperHelper.getActionYarnTag(conf, wfJob.getParentId(), action);
-            jobConf.set(LauncherMainHadoopUtils.CHILD_MAPREDUCE_JOB_TAGS, LauncherMapperHelper.getTag(launcherTag));
-            jobConf.set(LauncherMainHadoopUtils.OOZIE_JOB_LAUNCH_TIME, Long.toString(action.getStartTime().getTime()));
-            LauncherMainHadoopUtils.killChildYarnJobs(jobConf);
-            jobClient = createJobClient(context, jobConf);
-            RunningJob runningJob = getRunningJob(context, action, jobClient);
-            if (runningJob != null) {
-                runningJob.killJob();
-            }
->>>>>>> 3eca3c2b
             context.setExternalStatus(KILLED);
             context.setExecutionData(KILLED, null);
         } catch (Exception ex) {
