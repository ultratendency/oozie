--- conflicted
+++ resolved
@@ -156,19 +156,4 @@
     protected String getLauncherMain(Configuration launcherConf, Element actionXml) {
         return launcherConf.get(LauncherMapper.CONF_OOZIE_ACTION_MAIN_CLASS, SPARK_MAIN_CLASS_NAME);
     }
-<<<<<<< HEAD
-
-    @Override
-    protected void getActionData(FileSystem actionFs, WorkflowAction action, Context context)
-            throws HadoopAccessorException, JDOMException, IOException, URISyntaxException {
-        super.getActionData(actionFs, action, context);
-        readExternalChildIDs(action, context);
-    }
-
-    @Override
-    protected boolean getCaptureOutput(WorkflowAction action) throws JDOMException {
-        return true;
-    }
-=======
->>>>>>> 3eca3c2b
 }