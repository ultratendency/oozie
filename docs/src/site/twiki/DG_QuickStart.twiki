--- conflicted
+++ resolved
@@ -132,11 +132,7 @@
 Run the =oozie-setup.sh= script to configure Oozie with all the components added to the *libext/* directory.
 
 <verbatim>
-<<<<<<< HEAD
-$ bin/oozie-setup.sh prepare-war [-jars <PATHS>] [-extjs <PATH>] [-secure]
-=======
 $ bin/oozie-setup.sh prepare-war [-d directory] [-secure]
->>>>>>> c052d22d
                      sharelib create -fs <FS_URI> [-locallib <PATH>]
                      sharelib upgrade -fs <FS_URI> [-locallib <PATH>]
                      db create|upgrade|postupgrade -run [-sqlfile <FILE>]
